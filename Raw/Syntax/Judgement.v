--- conflicted
+++ resolved
@@ -32,7 +32,8 @@
     | form_context
     | form_hypothetical (hjf : hypothetical_form).
 
-<<<<<<< HEAD
+  Local Definition type_object_boundary := Family.empty syntactic_class.
+
   Inductive term_boundary_slot_index := the_term_type.
 
   Definition term_boundary_slot :=
@@ -43,11 +44,6 @@
             | the_term_type => class_type
             end)
     |}.
-=======
-  Local Definition type_object_boundary : family syntactic_class := [< >].
-
-  Local Definition term_object_boundary := [< class_type >].
->>>>>>> 62ffe586
 
   (* The boundary of a term or a type. *)
   Local Definition object_boundary_slot (cl : syntactic_class) : family syntactic_class
@@ -55,11 +51,7 @@
        (* No hypothetical part in boundary of a type judgement *)
        | class_type => type_object_boundary
        (* Boundary of a term judgement: the type of the term *)
-<<<<<<< HEAD
        | class_term => term_boundary_slot
-=======
-       | class_term => term_object_boundary
->>>>>>> 62ffe586
      end.
 
   Inductive equality_boundary_slot_index cl :=
@@ -161,22 +153,13 @@
       {jf} (j : judgement jf)
     : boundary jf.
   Proof.
-    destruct jf as [ | hjf ].
-    - (* context judgement: no boundary *)
-      constructor.
-    - (* hypothetical judgement *)
-      exists (pr1 j). (* the context of the boundary is the context of the
-                         original judgement *)
+  destruct jf as [ | hjf].
+    - constructor. (* context judgement: no boundary *)
+    - (* hyp judgement *)
+      cbn in j. exists (pr1 j). intros i.
       destruct hjf as [ ob_hjf | eq_hjf ].
-<<<<<<< HEAD
       + exact (pr2 j (the_boundary _ i)).
       + exact (pr2 j i).
-=======
-      + (* object judgement *)
-        intro slot ; exact (pr2 j (Some slot)).
-      + (* equality judgement *)
-        intro slot ; exact (pr2 j slot).
->>>>>>> 62ffe586
   Defined.
 
 End JudgementDefinitions.
@@ -358,8 +341,9 @@
     {hjf : hypothetical_form}
     : Family.map (boundary_slot hjf) (slot hjf).
   Proof.
-    destruct hjf as [ hjf_obj | hjf_eq ].
-    - apply Family.some.
+    destruct hjf as [ obj_cl | eq_cl ].
+    - exists (the_boundary obj_cl).
+      intros ; apply idpath.
     - apply Family.idmap.
   Defined.
 
@@ -420,20 +404,35 @@
 
 
 (** A tactic that is often handy working with syntax, especially slots:
-recursively destruct some object of an iterated inductive type. 
+recursively destruct some object of an iterated inductive type.
 
 Currently only supports specific inductive types hand-coded here. *)
 (* TODO: can this be generalised to work for arbitrary inductive types? *)
 Ltac recursive_destruct x :=
     cbn in x;
     try match type of x with
-    | hypothetical_form => destruct x as [ cl | cl ]; recursive_destruct cl
+    | hypothetical_form =>
+      let cl := fresh "cl" in
+      destruct x as [ cl | cl ]; recursive_destruct cl
     | syntactic_class => destruct x as [ | ]
-    | option _ => destruct x as [ y | ]; [recursive_destruct y | idtac ]
+    | option _ =>
+      let y := fresh "y" in
+      destruct x as [ y | ]; [recursive_destruct y | idtac ]
     | Empty => destruct x
     | Unit => destruct x as []
-    | sum _ _ => destruct x as [ y | y ]; recursive_destruct y
-    | sig _ => destruct x as [ x1 x2 ];
-       recursive_destruct x1; recursive_destruct x2
+    | sum _ _ =>
+      let y := fresh "y" in
+      destruct x as [ y | y ]; recursive_destruct y
+    | sig _ =>
+      let x1 := fresh "x1" in
+      let x2 := fresh "x2" in
+      destruct x as [ x1 x2 ]; recursive_destruct x1; recursive_destruct x2
+    | term_boundary_slot_index => destruct x as []
+    | object_slot_index _ =>
+      let slot := fresh "slot" in
+      destruct x as [ slot | ] ; [ recursive_destruct slot | idtac ]
+    | equality_boundary_slot_index _ =>
+      let slot := fresh "slot" in
+      destruct x as [ slot | | ] ; [ recursive_destruct slot | idtac | idtac ]
     | _ => idtac
     end.