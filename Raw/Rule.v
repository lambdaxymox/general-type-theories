--- conflicted
+++ resolved
@@ -382,13 +382,8 @@
   (* TODO: consider whether the flattening of the conclusion can also be covered by this. *)
   Lemma judgement_of_premise
       {a} {A : algebraic_extension Σ a} (i : A)
-<<<<<<< HEAD
-      {Σ'} (f : Signature_Map (Metavariable.extend Σ (ae_arity_of_premise _ i)) Σ')
+      {Σ'} (f : Signature.map (Metavariable.extend Σ (ae_arity_of_premise _ i)) Σ')
       (Sr : Judgement.is_object (ae_hjf_of_premise _ i)
-=======
-      {Σ'} (f : Signature.map (Metavariable.extend Σ (ae_arity_of_premise _ i)) Σ')
-      (Sr : Judgement.is_object (ae_hjf_of_premise _ i) 
->>>>>>> e1ee46bf
            -> { S : Σ'
              & (symbol_arity S = simple_arity (ae_proto_cxt_of_premise _ i))
              * (symbol_class S = Judgement.class_of (ae_hjf_of_premise _ i))})
