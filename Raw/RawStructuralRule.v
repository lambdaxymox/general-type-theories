--- conflicted
+++ resolved
@@ -743,9 +743,9 @@
     - (* empty context *)
       exists (context_empty).
       cbn. apply Closure.rule_eq.
-      * simple refine (Family.eq _ _). { apply idpath. }
+      + simple refine (Family.eq _ _). { apply idpath. }
         intros [].
-      * cbn. apply (ap (fun x => (_; x))).
+      + cbn. apply (ap (fun x => (_; x))).
         apply (ap (Build_raw_context _)).
         apply path_forall. refine (empty_rect _ shape_is_empty _).
     - (* context extension *)
@@ -775,17 +775,6 @@
              eapply concat.
                2: { apply ap. refine (plusone_comp_inj _ _ _ _ _ _ _)^. }
              apply inverse. apply RawSubstitution.fmap_rename.
-<<<<<<< HEAD
-=======
-    - (* empty context *)
-      exists (context_empty).
-      cbn. apply Closure.rule_eq.
-      + simple refine (Family.eq _ _). { apply idpath. }
-        intros [].
-      + cbn. apply (ap (fun x => (_; x))).
-        apply (ap (Build_raw_context _)).
-        apply path_forall. refine (empty_rect _ shape_is_empty _).
->>>>>>> 6ae7e05b
     - (* rename_context *)
       destruct i_rename_cxt as [Γ [γ' e]].
       simple refine (_;_).
