--- conflicted
+++ resolved
@@ -642,20 +642,6 @@
         exact (Judgement.fmap_hypothetical_judgement f hjfi).
       + cbn. apply Closure.rule_eq; cbn.
         * apply inverse.
-<<<<<<< HEAD
-          eapply concat. { apply Family.map_adjoin. }
-          apply ap011.
-          -- unfold Family.fmap.
-            apply ap, path_forall; intros i.
-            apply (ap (fun x => (_; x))).
-            apply (ap (fun x => (_; x))).
-            apply path_forall. intros [ [] | ].
-            ++ refine (fmap_substitute _ _ _).
-            ++ apply idpath.
-          -- apply idpath.
-          (* Family_fmap_adjoin *)
-        * apply (ap (fun x => (_; x))). cbn.
-=======
           eapply concat. { apply Family.fmap_adjoin. }
           apply ap011; try apply idpath.
           eapply concat. { apply Family.fmap_adjoin. }
@@ -664,10 +650,9 @@
           apply ap, path_forall; intros i.
           apply (ap (fun x => (_; x))).
           apply (ap (fun x => (_; x))).
-          apply path_forall. intros [ [ [] | ] | ]; try apply idpath.
+          apply path_forall. intros [ [] | ]; try apply idpath.
           refine (fmap_substitute _ _ _).
         * apply (ap (fun x => (_; x))).
->>>>>>> 62ffe586
           apply (ap (fun x => (_; x))).
           apply path_forall. intros i.
           unfold Judgement.fmap_hypothetical_judgement.
@@ -694,18 +679,18 @@
           -- apply ap, path_forall; intros i.
              apply (ap (fun x => (_; x))).
              apply (ap (fun x => (_; x))).
-             apply path_forall. intros [ [ [] | ] | ]; try apply idpath.
+             apply path_forall. intros [ [] | ]; try apply idpath.
              refine (fmap_substitute _ _ _).
           -- apply ap, path_forall; intros i.
              apply (ap (fun x => (_; x))).
              apply (ap (fun x => (_; x))).
-             apply path_forall. intros [ [ [] | ] | ]; try apply idpath.
+             apply path_forall. intros [ [] | ]; try apply idpath.
              refine (fmap_substitute _ _ _).
           -- apply ap, path_forall; intros i.
              apply (ap (fun x => (_; x))).
              apply (ap (fun x => (_; x))).
              apply path_forall. intros j.
-             destruct j as [ [ [ [] | ] | ] | ]; try apply idpath.
+             destruct j as [ [] | | ]; try apply idpath.
              refine (fmap_substitute _ _ _).
         * apply (ap (fun x => (_; x))).
           apply (ap (fun x => (_; x))).
