
Require Import HoTT.
Close Scope mc_scope. (* to make notations like [A * B] work easily *)

Require Import Auxiliary.Coproduct.
Require Import Auxiliary.Family.
Require Import Syntax.ScopeSystem.
Require Import Syntax.All.
<<<<<<< HEAD
Require Import Typing.Context.
Require Import Typing.Judgement.
Require Import Presented.PresentedRawTypeTheory.
Require Import Presented.TypeTheory.
=======
Require Import Typing.All.

>>>>>>> 2f1b0169

(* Main goal of this file: theorem stating unique typing, for any tight type theory. *)

<<<<<<< HEAD
Theorem unique_typing {σ : scope_system} (T : presented_raw_type_theory σ)
    (Σ := PresentedRawTypeTheory.signature T)
    (Γ : raw_context Σ) (a : raw_term Σ Γ) (A A' : raw_type Σ Γ)
    (d : PresentedRawTypeTheory.derivation T [<>] [! Γ |- a ; A !])
    (d' : PresentedRawTypeTheory.derivation T [<>] [! Γ |- a ; A' !])
  : PresentedRawTypeTheory.derivation T [<>] [! Γ |- A ≡ A' !].
=======
Theorem unique_typing {σ} {Σ : signature σ} (T : flat_type_theory Σ)
    (tight_type_theory : _ -> Type) (* tightness to be defined below *) 
    (T_tight : tight_type_theory T)
    (Γ : raw_context Σ) (a : raw_term Σ Γ) (A A' : raw_type Σ Γ)
    (d : FlatTypeTheory.derivation T [<>] [! Γ |- a ; A !])
    (d' : FlatTypeTheory.derivation T [<>] [! Γ |- a ; A' !])
  : FlatTypeTheory.derivation T [<>] [! Γ |- A ≡ A' !].
>>>>>>> 2f1b0169
Abort.


(* TODO: upstream contents of this section periodically, but keep this section as a holding pen as long as the file is under heavy development. *)   
Section Auxiliary.

  Record functional_relation {A B} (R : A -> B -> Type) : Type
  := {
    total (x:A) : { y : B & R x y } ;
    unique {x} {y y'}: R x y -> R x y' -> y = y' 
  }.

  Definition function_of_functional_relation
      {A B} {R : A -> B -> Type} (R_fun : functional_relation R)
    : A -> B
  := fun a => (total _ R_fun a).1.

  Coercion function_of_functional_relation : functional_relation >-> Funclass.

  Definition function_of_functional_relation_is_related
      {A B} {R : A -> B -> Type} {R_fun : functional_relation R} 
    : forall a : A, R a (R_fun a)
  := fun a => (total _ R_fun a).2.

  Record is_one_to_one_correspondence {A B} (R : A -> B -> Type)
  := {
    forward : functional_relation R ;
    backward : functional_relation (flip R)
  }.

End Auxiliary.

Section Fix_Scope_System.

Context {σ : scope_system}.

Definition flat_rule_object_premise {Σ : signature σ} (R : flat_rule Σ)
    : Type
  := {i : flat_rule_premise R
          & Judgement.is_object (flat_rule_premise R i)}.

(* TODO: unify this with the similar construction in [Presented.AlgebraicExtension.judgement_of_premise]. *)
Definition meta_generic_application {Σ : signature σ} {a : arity σ} (i : a)
  : raw_expression (Metavariable.extend Σ a)
      (argument_class i) (argument_scope i).
Proof.
  simple refine (raw_symbol' _ _ _).
  * apply inr, i.
  * reflexivity.
  * intro j. apply raw_variable.
    exact (coproduct_inj1 scope_is_sum j).
Defined.

Definition premise_introduces_meta {Σ : signature σ} {R : flat_rule Σ}
    (p : flat_rule_object_premise R) (m : flat_rule_metas R)
  : Type.
Proof.
  simple refine { e : _ * _ & _}.
  - exact (class_of (flat_rule_premise R p.1)
          = argument_class m).
  - exact ((context_of_judgement (flat_rule_premise R p.1) : σ)
          = argument_scope m).
  - exact (transport _ (snd e)
           (transport (fun cl => raw_expression _ cl _) (fst e)
             (Judgement.head (flat_rule_premise R p.1) p.2))
            = meta_generic_application m).
Defined.

Definition is_tight_rule {Σ : signature σ} (R : flat_rule Σ)
  : Type
:= is_one_to_one_correspondence (@premise_introduces_meta _ R).

Definition flat_type_theory_object_rule
    {Σ : signature σ} (T : flat_type_theory Σ)
  : Type
:= { R :T & Judgement.is_object (flat_rule_conclusion (T R)) }.

(* TODO: unify this with the similar construction in [Presented.RawTypeTheory]. *)
Definition symbol_generic_application {Σ : signature σ} (S : Σ)
  : raw_expression (Metavariable.extend Σ (symbol_arity S))
      (symbol_class S) (scope_empty _).
Proof.
  srapply raw_symbol'.
  * apply inl, S.
  * reflexivity.
  * intro m.
    refine (rename _ (meta_generic_application m)).
    apply (coproduct_inj2 scope_is_sum).
Defined.

Definition rule_introduces_symbol {Σ : signature σ}
    (R : flat_rule Σ) (R_obj : Judgement.is_object (flat_rule_conclusion R)) (S : Σ)
  : Type.
Proof.
  simple refine { eq : _ * _ * _ & _}.
  - exact (flat_rule_metas R = symbol_arity S).
  - exact (class_of (flat_rule_conclusion R)
          = symbol_class S).
  - exact ((context_of_judgement (flat_rule_conclusion R) : σ)
          = scope_empty _).
  - refine (_ (Judgement.head (flat_rule_conclusion R) R_obj)
            = symbol_generic_application S).
    intros exp.
    apply (transport _ (snd eq)).
    apply (transport (fun cl => raw_expression _ cl _) (snd (fst eq))).
    apply (transport (fun a => raw_expression (_ a) _ _) (fst (fst eq))).
    exact exp.
Defined.
(* Note: this definition involves transport along an equality of signatures.
  [Metavariable.extend Σ (flat_rule_metas R))
  = Metavariable.extend Σ (symbol_arity S)]
coming from the equality [flat_rule_metas R = symbol_arity S].

If it turns out that transport in the signature is unpleasant to work with,
we could instead use a translation along the signature map induced by the equality,
or even replace the equality with an equivalence of arities. 

Presumably this will be easiest to work with by setting things up so that the raw rule is abstract, and so it and the equalities can be destructed. *)

Definition is_tight_type_theory {Σ : signature σ} (T : flat_type_theory Σ)
    : Type
  := (forall R : T, is_tight_rule (T R))
     * is_one_to_one_correspondence
         (fun (R : flat_type_theory_object_rule T) S
              => rule_introduces_symbol (T R.1) R.2 S).

Theorem unique_typing {Σ : signature σ} (T : flat_type_theory Σ)
    (T_tight : is_tight_type_theory T)
    (Γ : raw_context Σ) (a : raw_term Σ Γ) (A A' : raw_type Σ Γ)
    (d : FlatTypeTheory.derivation T [<>] [! Γ |- a ; A !])
    (d' : FlatTypeTheory.derivation T [<>] [! Γ |- a ; A' !])
  : FlatTypeTheory.derivation T [<>] [! Γ |- A ≡ A' !].
Proof.
Admitted.


(* Sketch proof: see paper. *)


End Fix_Scope_System.<|MERGE_RESOLUTION|>--- conflicted
+++ resolved
@@ -6,44 +6,27 @@
 Require Import Auxiliary.Family.
 Require Import Syntax.ScopeSystem.
 Require Import Syntax.All.
-<<<<<<< HEAD
-Require Import Typing.Context.
-Require Import Typing.Judgement.
-Require Import Presented.PresentedRawTypeTheory.
-Require Import Presented.TypeTheory.
-=======
 Require Import Typing.All.
 
->>>>>>> 2f1b0169
 
 (* Main goal of this file: theorem stating unique typing, for any tight type theory. *)
 
-<<<<<<< HEAD
 Theorem unique_typing {σ : scope_system} (T : presented_raw_type_theory σ)
     (Σ := PresentedRawTypeTheory.signature T)
     (Γ : raw_context Σ) (a : raw_term Σ Γ) (A A' : raw_type Σ Γ)
     (d : PresentedRawTypeTheory.derivation T [<>] [! Γ |- a ; A !])
     (d' : PresentedRawTypeTheory.derivation T [<>] [! Γ |- a ; A' !])
   : PresentedRawTypeTheory.derivation T [<>] [! Γ |- A ≡ A' !].
-=======
-Theorem unique_typing {σ} {Σ : signature σ} (T : flat_type_theory Σ)
-    (tight_type_theory : _ -> Type) (* tightness to be defined below *) 
-    (T_tight : tight_type_theory T)
-    (Γ : raw_context Σ) (a : raw_term Σ Γ) (A A' : raw_type Σ Γ)
-    (d : FlatTypeTheory.derivation T [<>] [! Γ |- a ; A !])
-    (d' : FlatTypeTheory.derivation T [<>] [! Γ |- a ; A' !])
-  : FlatTypeTheory.derivation T [<>] [! Γ |- A ≡ A' !].
->>>>>>> 2f1b0169
 Abort.
 
 
-(* TODO: upstream contents of this section periodically, but keep this section as a holding pen as long as the file is under heavy development. *)   
+(* TODO: upstream contents of this section periodically, but keep this section as a holding pen as long as the file is under heavy development. *)
 Section Auxiliary.
 
   Record functional_relation {A B} (R : A -> B -> Type) : Type
   := {
     total (x:A) : { y : B & R x y } ;
-    unique {x} {y y'}: R x y -> R x y' -> y = y' 
+    unique {x} {y y'}: R x y -> R x y' -> y = y'
   }.
 
   Definition function_of_functional_relation
@@ -54,7 +37,7 @@
   Coercion function_of_functional_relation : functional_relation >-> Funclass.
 
   Definition function_of_functional_relation_is_related
-      {A B} {R : A -> B -> Type} {R_fun : functional_relation R} 
+      {A B} {R : A -> B -> Type} {R_fun : functional_relation R}
     : forall a : A, R a (R_fun a)
   := fun a => (total _ R_fun a).2.
 
@@ -149,7 +132,7 @@
 
 If it turns out that transport in the signature is unpleasant to work with,
 we could instead use a translation along the signature map induced by the equality,
-or even replace the equality with an equivalence of arities. 
+or even replace the equality with an equivalence of arities.
 
 Presumably this will be easiest to work with by setting things up so that the raw rule is abstract, and so it and the equalities can be destructed. *)
 
