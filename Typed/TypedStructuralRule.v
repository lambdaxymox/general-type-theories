Require Import HoTT.
Require Import Auxiliary.General.
Require Import Proto.ShapeSystem.
Require Import Auxiliary.Family.
Require Import Raw.Syntax.
Require Import Raw.RawRule.
Require Import Raw.RawStructuralRule.
Require Import Typed.TypedClosure.
Require Import Raw.FlatTypeTheoryMap.
Require Import Raw.FlatRule.

(** We show that all the structural rules are well-typed.

   For the ones stated as flat rules, this means showing they’re well-typed as such: i.e.
   showing that whenever their premises hold, then all the presuppositions of both their
   premises and conclusion hold.
*)

Section TypedStructuralRule.

  Context `{Funext} {σ : shape_system} {Σ : signature σ}.

  (** In this section we show that all structural rules are well-typed, in the
  sense that whenever their premises are derivable, all the presuppositions of their
  premises/conclusion are derivable. *)

  (** Is a given closure rule arising from a total judgement well-typed in the sense
      that its presuppositions are derivable using structural rules? *)
  Local Definition is_well_typed : Closure.rule (judgement_total Σ) -> Type
  := TypedClosure.weakly_well_typed_rule presupposition (structural_rule Σ).

  (** Context rules are well typed. *)
  Local Definition ctx_is_well_typed (r : RawStructuralRule.context Σ)
    : is_well_typed (RawStructuralRule.context _ r).
  Proof.
    apply TypedClosure.weakly_from_strongly_well_typed_rule.
    destruct r as [  [Γ A] | ].
    - split. (* context extension *)
      + intros [ [] | ]. (* two premises *)
        * intros []. (* context hypothesis: no presups *)
        * intros [ [] | ]. (* type hypothesis: one presup *)
<<<<<<< HEAD
          eapply transport. 
          Focus 2. { refine (Closure.hypothesis _ _ _). 
            cbn. apply (Some tt). } Unfocus.
=======
          eapply (flip (transport _)). 
          { refine (Closure.hypothesis _ _ _). 
            cbn. apply (Some (None)). }
>>>>>>> 62ffe586
          apply idpath.
      + intros []. (* conclusion: no presups *)
    - split. (* empty context rule *)
      + intros []. (* no premises *)
      + intros []. (* no presups for conclusion *)
  Defined.

  (** Substitution-application rules are well typed *)
  Local Definition subst_apply_is_well_typed
        (r : RawStructuralRule.subst_apply Σ)
    : is_well_typed (RawStructuralRule.subst_apply _ r).
  Proof.
    destruct r as [Γ [ Γ' [ f [ hjf J]]]].
    intros p.
    transparent assert (j : (judgement_total Σ)).
      { exists (form_hypothetical hjf). refine (Γ;J). }
    transparent assert (p' : (presupposition j)).
      { exact p. }
    destruct p as [ p | ].
    - (* [p] a hypothetical presupposition *)
      eapply (flip (transport _)).
      + simple refine (Closure.deduce _ _ _ _).
        (* Aim here: apply the same substitution rule, with the same substition,
           but with target the presupposition [p] of the original target. *)
        * apply inl, inl, inr, inl.
          (* TODO: give access functions for locating the structural rules! *)
          exists Γ, Γ', f.
          exists (form_object (Judgement.boundary_slot _ p)).
          exact (pr2 (pr2 (presupposition _ p'))).
        * intros [ q | ].
          -- (* premises: show the substitution OK. *)
            eapply (flip (transport _)).
            ++ refine (Closure.hypothesis _ _ _). exact (inl (Some q)).
            ++ apply idpath.
          -- (* premises: new presupposition *)
            eapply (flip (transport _)).
            ++ refine (Closure.hypothesis _ _ _). exact (inr (None; p')).
            ++ apply idpath.
      + simple refine (path_sigma _ _ _ _ _).
        { apply idpath. } (* judgement form of new conclusion is same as old *)
        simple refine (path_sigma _ _ _ _ _).
        { apply idpath. } (* context of new conclusion also the same *)
        refine (path_forall _ _ _).
        intros i.
        recursive_destruct hjf; recursive_destruct p; recursive_destruct i;
          apply idpath.
    - (* [p] the context presupposition [Γ'] *)
      eapply (flip (transport _)).
      { refine (Closure.hypothesis _ _ _). exact (inl (Some None)). }
      apply idpath.
  Defined.

  (** Substitution-equality rules are well typed *)
  Local Definition subst_equal_is_well_typed
        (r : RawStructuralRule.subst_equal Σ)
    : is_well_typed (RawStructuralRule.subst_equal _ r).
  Proof.
    destruct r as [Γ [ Γ' [ f [ g [cl J]]]]].
    intros p.
    transparent assert (j : (judgement_total Σ)).
      { exists (form_hypothetical (form_object cl)). refine (Γ;J). }
    destruct p as [ p | ].
    - (* [p] a hypothetical presupposition *)
      (* What we do here genuinely depends on [cl]. *)
      destruct cl as [ | ].
      (* Case 1: substitutions are into a type judgement.
         Then the presups of [ Γ |- f^*A = g^*A ] are just
         [ Γ |- f^*A type ] and [ Γ |- g^*A type ].
         In each case, we get them by the [substitution_apply] rule. *)
      + eapply (flip (transport _)).
        { simple refine (Closure.deduce _ _ _ _).
          * apply inl, inl, inr, inl.
            exists Γ, Γ'. refine (_;(form_object class_type; J)).
            destruct p as [ [ [] | ] | ].
            -- exact f.
            -- exact g.
          * intros h; cbn in h.
            destruct h as [ [ x | ] | ].
            -- (* premise: [f] / [g] is a context map *)
              destruct p as [ [ [] | ] | ].
              ++ eapply (flip (transport _)).
                 { refine (Closure.hypothesis _ _ _).
                   apply inl, Some, Some, inl, inl, x. }
                 apply idpath.
              ++ eapply (flip (transport _)).
                 { refine (Closure.hypothesis _ _ _).
                   apply inl, Some, Some, inl, inr, x. }
                 apply idpath.
            -- (* premise: [Γ'] is a context *)
              eapply (flip (transport _)).
              { refine (Closure.hypothesis _ _ _). exact (inl (Some None)). }
              apply idpath.
            -- (* premise: [Γ |- J]  *)
              eapply (flip (transport _)).
              { refine (Closure.hypothesis _ _ _). exact (inl None). }
              apply idpath.
        }
        recursive_destruct p;
          apply (ap (fun ji => (_;ji))), (ap (fun J => (_;J)));
          apply path_forall; intros i; recursive_destruct i; apply idpath.
      (* Case 2: substitutions are into a term judgement [ Γ |- a : A].
         Then the presups of [ Γ |- f^*a = g^*a : f^* A] are
         [ Γ |- f^*A type ], [ Γ |- f^*a : f^*A ], and [ Γ |- g^*A : f^*A ].
         The first two, we get by the [substitution_apply] rule; the third 
         additionally requires the [term_convert] and [substitution_equal]
         rules. *)
   (* TODO: to make the following clearer, and reduce use of [transport], consider giving lemmas that “standardise” the hypothetical part of a judgement, in the conclusion of a derivation. *)
      + recursive_destruct p.
        * (* presup [ Γ |- f^*A type ] *)
          eapply (flip (transport _)).
          { simple refine (Closure.deduce _ _ _ _).
            -- apply inl, inl, inr, inl.
               exists Γ, Γ', f. refine (form_object class_type; _).
               intros i. exact (J (Some i)). 
            -- intros [ [ x | ] | ].
               ++ (* premise: [f] is a context map *)
                 eapply (flip (transport _)).
                 { refine (Closure.hypothesis _ _ _).
                   apply inl, Some, Some, inl, inl, x. }
                 apply idpath.
               ++ (* premise: [Γ'] is a context *)
                 eapply (flip (transport _)).
                 { refine (Closure.hypothesis _ _ _). exact (inl (Some None)). }
                 apply idpath.
               ++ (* premise: [Γ |- A type ]  *)
                 eapply (flip (transport _)).
                 { refine (Closure.hypothesis _ _ _).
                 apply inr. exists None. exact (Some None). }
                 apply (ap (fun ji => (_;ji))), (ap (fun J => (_;J)));
                 apply path_forall; intros i; recursive_destruct i; apply idpath.
          }
          apply (ap (fun ji => (_;ji))), (ap (fun J => (_;J)));
            apply path_forall; intros i; recursive_destruct i; apply idpath.
        * (* presup [ Γ |- f^*a : f^*A ] *)
          eapply (flip (transport _)).
          { simple refine (Closure.deduce _ _ _ _).
            -- apply inl, inl, inr, inl.
               exists Γ, Γ', f. refine (form_object class_term; _).
               exact J.
            -- intros [ [ x | ] | ].
               ++ (* premise: [f] is a context map *)
                 eapply (flip (transport _)).
                 { refine (Closure.hypothesis _ _ _).
                   apply inl, Some, Some, inl, inl, x. }
                 apply idpath.
               ++ (* premise: [Γ'] is a context *)
                 eapply (flip (transport _)).
                 { refine (Closure.hypothesis _ _ _). exact (inl (Some None)). }
                 apply idpath.
               ++ (* premise: [Γ |- a : A type ]  *)
                 eapply (flip (transport _)).
                 { refine (Closure.hypothesis _ _ _). exact (inl None). }
                 apply idpath.
          }
          apply (ap (fun ji => (_;ji))), (ap (fun J => (_;J)));
            apply path_forall; intros i; recursive_destruct i; apply idpath.
        * (* presup [ Γ |- f^*a : g^*A ] *)
          eapply (flip (transport _)).
          { simple refine (Closure.deduce _ _ _ _).
            -- apply inr. cbn. exists (Some None). (* term_convert rule *)
               exists Γ'. cbn.
               intros i; recursive_destruct i; cbn.
               ++ refine (rename _ (substitute f (J (Some None)))). (* [f^*A] *)
                  admit. (* oh god! *)
               ++ refine (rename _ (substitute g (J (Some None)))). (* [g^*A] *)
                  admit. (* oh jesus! *)
               ++ refine (rename _ (substitute f (J None))). (* [f^*a] *)
                  admit. (* oh holy spirit! *)
   (* TODO: all the above three are the same problem: renaming between a proto-context and its sum with the empty shape.  Think about how to make a utility lemma to deal with this situation!
   E.g. given an “algebraic” flat rule, can get a derivable equivallent that doesn’t add this damn thing to the context? *)
            -- admit. (* depends on same problem described above. *)
          }
          admit. (* same problem again *)
    - (* [p] the context presupposition [Γ'] *)
      eapply (flip (transport _)).
      { refine (Closure.hypothesis _ _ _). exact (inl (Some None)). }
      apply idpath.
  Admitted.

  (** All substitution rules are well typed *)
  Local Definition subst_is_well_typed (r : RawStructuralRule.substitution Σ)
    : is_well_typed (RawStructuralRule.substitution _ r).
  Proof.
    destruct r as [ r_apply | r_equal ].
    - apply subst_apply_is_well_typed.
    - apply subst_equal_is_well_typed.
  Defined.

  (** Variable rules are well typed *)
  Local Definition variable_is_well_typed (r : RawStructuralRule.variable Σ)
    : is_well_typed (RawStructuralRule.variable _ r).
  Proof.
    (* deduce from showing this is well-typed as flat rule *)
  Admitted.

  (** Equality rules are well typed *)
  Local Definition equality_is_well_typed (r : RawStructuralRule.equality Σ)
    : is_well_typed (RawStructuralRule.equality _ r).
  Proof.
    (* deduce from showing these are well-typed as flat rules *)
  Admitted.

  (** Putting the above components together, we obtain the main result:
      all structural rules are well-typed. *)
  Local Definition well_typed
    : TypedClosure.weakly_well_typed_system presupposition (structural_rule Σ).
  Proof.
    intros [ [ [ r_cxt | r_subst ] | r_var ] | r_eq ].
    - apply ctx_is_well_typed.
    - apply subst_is_well_typed.
    - apply variable_is_well_typed.
    - apply equality_is_well_typed.
  Defined.

End TypedStructuralRule.<|MERGE_RESOLUTION|>--- conflicted
+++ resolved
@@ -39,15 +39,9 @@
       + intros [ [] | ]. (* two premises *)
         * intros []. (* context hypothesis: no presups *)
         * intros [ [] | ]. (* type hypothesis: one presup *)
-<<<<<<< HEAD
-          eapply transport. 
-          Focus 2. { refine (Closure.hypothesis _ _ _). 
-            cbn. apply (Some tt). } Unfocus.
-=======
-          eapply (flip (transport _)). 
-          { refine (Closure.hypothesis _ _ _). 
-            cbn. apply (Some (None)). }
->>>>>>> 62ffe586
+          eapply (flip (transport _)).
+          { refine (Closure.hypothesis _ _ _).
+            cbn. apply (Some tt). }
           apply idpath.
       + intros []. (* conclusion: no presups *)
     - split. (* empty context rule *)
@@ -121,13 +115,13 @@
         { simple refine (Closure.deduce _ _ _ _).
           * apply inl, inl, inr, inl.
             exists Γ, Γ'. refine (_;(form_object class_type; J)).
-            destruct p as [ [ [] | ] | ].
+            destruct p as [ [] | | ].
             -- exact f.
             -- exact g.
           * intros h; cbn in h.
             destruct h as [ [ x | ] | ].
             -- (* premise: [f] / [g] is a context map *)
-              destruct p as [ [ [] | ] | ].
+              destruct p as [ [] | | ].
               ++ eapply (flip (transport _)).
                  { refine (Closure.hypothesis _ _ _).
                    apply inl, Some, Some, inl, inl, x. }
@@ -161,7 +155,8 @@
           { simple refine (Closure.deduce _ _ _ _).
             -- apply inl, inl, inr, inl.
                exists Γ, Γ', f. refine (form_object class_type; _).
-               intros i. exact (J (Some i)). 
+               intros [[] | ].
+               exact (J (the_boundary class_term the_term_type)).
             -- intros [ [ x | ] | ].
                ++ (* premise: [f] is a context map *)
                  eapply (flip (transport _)).
@@ -175,7 +170,7 @@
                ++ (* premise: [Γ |- A type ]  *)
                  eapply (flip (transport _)).
                  { refine (Closure.hypothesis _ _ _).
-                 apply inr. exists None. exact (Some None). }
+                 apply inr. exists None. exact (Some the_term_type). }
                  apply (ap (fun ji => (_;ji))), (ap (fun J => (_;J)));
                  apply path_forall; intros i; recursive_destruct i; apply idpath.
           }
@@ -210,11 +205,11 @@
             -- apply inr. cbn. exists (Some None). (* term_convert rule *)
                exists Γ'. cbn.
                intros i; recursive_destruct i; cbn.
-               ++ refine (rename _ (substitute f (J (Some None)))). (* [f^*A] *)
+               ++ refine (rename _ (substitute f (J (the_boundary class_term the_term_type)))). (* [f^*A] *)
                   admit. (* oh god! *)
-               ++ refine (rename _ (substitute g (J (Some None)))). (* [g^*A] *)
+               ++ refine (rename _ (substitute g (J (the_boundary class_term the_term_type)))). (* [g^*A] *)
                   admit. (* oh jesus! *)
-               ++ refine (rename _ (substitute f (J None))). (* [f^*a] *)
+               ++ refine (rename _ (substitute f (J (the_head _)))). (* [f^*a] *)
                   admit. (* oh holy spirit! *)
    (* TODO: all the above three are the same problem: renaming between a proto-context and its sum with the empty shape.  Think about how to make a utility lemma to deal with this situation!
    E.g. given an “algebraic” flat rule, can get a derivable equivallent that doesn’t add this damn thing to the context? *)
