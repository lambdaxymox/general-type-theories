--- conflicted
+++ resolved
@@ -192,13 +192,8 @@
       (T_WT : is_well_typed T R)
       (Sr : Judgement.is_object jf_concl ->
         {S : Σ.(family_index) &
-<<<<<<< HEAD
         (symbol_arity S = a) * (symbol_class S = Judgement.class_of jf_concl)})
     : weakly_presuppositive_raw_rule T (PresentedRawRule.flatten R Sr).
-=======
-        (symbol_arity S = a) * (symbol_class S = class_of jf_concl)})
-    : weakly_presuppositive_flat_rule T (RawRule.flatten R Sr).
->>>>>>> 2f1b0169
   Proof.
     apply snd in T_WT.
     intros i.
