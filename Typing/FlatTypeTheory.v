--- conflicted
+++ resolved
@@ -255,27 +255,8 @@
       very difficult.  This would work better if judgements were
       parametrised over shapes independently of the context expressions? *)
       set (J := (T.(family_element) r).(flat_rule_conclusion)).
-<<<<<<< HEAD
       clearbody J.
       (* hypothetical judgement *)
-=======
-      clearbody J. destruct J as [ [ | hjf ] J].
-      + (* context judgement *)
-        apply (ap (Build_judgement_total _)).
-        destruct J as [ Γ [] ].
-        apply (ap (fun Γ => Build_judgement Γ _)).
-        apply (ap (Build_raw_context _)).
-        apply path_forall; intros i.
-        cbn. eapply concat.
-        { apply ap. refine (coproduct_comp_inj2 _). }
-        eapply concat. { apply ap, unit_instantiate_expression. }
-        eapply concat. { apply inverse, rename_comp. }
-        eapply concat. 2: { apply rename_idmap. }
-        apply (ap (fun f => Expression.rename f _)).
-        apply path_forall; intros j.
-        refine (coproduct_comp_inj2 _).
-      + (* hypothetical judgement *)
->>>>>>> e0a21b29
         apply Judgement.eq_by_expressions; intros i.
         * (* context part *)
         cbn. eapply concat.
@@ -407,13 +388,8 @@
       (d : derivation (fmap include_symbol T) hyps j)
     : derivation
         T
-<<<<<<< HEAD
         (Family.fmap (Judgement.instantiate _ I) hyps)
         (Judgement.instantiate _ I j).
-=======
-        (Family.fmap (Judgement.instantiate Γ I) hyps + [< [! |- Γ !] >])
-        (Judgement.instantiate Γ I j).
->>>>>>> e0a21b29
   Proof.
     apply (Closure.derivation_fmap1_over (instantiate_closure_system _ I)).
     exact d.
