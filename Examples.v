Require Import HoTT.
Require Import Auxiliary.
Require Import RawSyntax.

Section Types_as_shapes.
  Definition Type_Shape : Shape_System.
  Proof.
    refine {|
        Shape := Type ;
        positions := (fun A => A) ;
<<<<<<< HEAD
        shape_empty := Empty_set ;
=======
        shape_empty := Empty ;
>>>>>>> b6bce15e
        shape_coprod := sum ;
        shape_extend := option
      |}.
    - constructor.
      intros P x; elim x.
    - intros A B.
      simple refine {|
          coprod_inj1 := @inl A B ;
          coprod_inj2 := @inr A B ;
        |}.
      + intros P f g x.
        destruct x as [a|b].
        * apply f.
        * apply g.
      + reflexivity.
      + reflexivity.
    - intro A.
      simple refine {|
          plusone_top := None ;
          plusone_next := @Some A
        |}.
      * { intros P e f [x|].
          - now apply f.
          - exact e. }
      * reflexivity.
      * reflexivity.
  Defined.

End Types_as_shapes.

Section Free_shapes.

  Inductive f_cxt : Type :=
  | f_empty : f_cxt
  | f_coprod : f_cxt -> f_cxt -> f_cxt
  | f_extend : f_cxt -> f_cxt.
  
  Fixpoint f_positions (c : f_cxt) : Type :=
    match c with
<<<<<<< HEAD
    | f_empty => Empty_set
=======
    | f_empty => Empty
>>>>>>> b6bce15e
    | f_coprod c d => sum (f_positions c) (f_positions d)
    | f_extend c => option (f_positions c)
    end.

  Definition Free_Shape : Shape_System.
  Proof.
    refine {|
        Shape := f_cxt ;
        positions := f_positions ;
        shape_empty := f_empty ;
        shape_coprod := f_coprod ;
        shape_extend := f_extend
      |}.
    - constructor.
      intros P x; elim x.
    - intros c d.
      simple refine {|
          coprod_inj1 := @inl (f_positions c) (f_positions d) ;
          coprod_inj2 := @inr (f_positions c) (f_positions d) ;
        |}.
      + intros P f g x.
        destruct x as [a|b].
        * apply f.
        * apply g.
      + reflexivity.
      + reflexivity.
    - intro c.
      simple refine {|
          plusone_top := None ;
          plusone_next := @Some (f_positions c)
        |}.
      * { intros P e f [x|].
          - now apply f.
          - exact e. }
      * reflexivity.
      * reflexivity.
  Defined.

End Free_shapes.
<<<<<<< HEAD

Section DeBruijn.

  Inductive DB_Set : nat -> Type :=
    | zero_db : forall {n}, DB_Set (S n)
    | succ_db : forall {n}, DB_Set n -> DB_Set (S n).

  Fixpoint DB_inl (n m : nat) (x : DB_Set n) : DB_Set (n + m).
  Proof.
    destruct x.
    - exact zero_db.
    - now apply succ_db, DB_inl.
  Defined.
=======
>>>>>>> b6bce15e

  Fixpoint DB_inr (n m : nat) (x : DB_Set m) : DB_Set (n + m).
  Proof.
    destruct n.
    - exact x.
    - apply succ_db, DB_inr; exact x.
  Defined.

<<<<<<< HEAD
  (** Annoyingly, stdlib makes eq_nat opaque, we roll our own. *)

  (* Definition db_extend *)
  (*            {n m : nat} *)
  (*            (P : DB_Set (n + m) -> Type) : *)
  (*   forall k, DB_Set k -> Type. *)
  (* Proof. *)
  (*   intro k. *)
  (*   destruct (eq_nat_decide k (n + m)) as [E|N]. *)
  (*   - rewrite (proj1 (eq_nat_is_eq k (n + m)) E). *)
  (*     exact P. *)
  (*   - intros _ ; exact unit. *)
  (* Defined. *)

  (* (* The built-in eq_nat_refl is opaque! *) *)
  (* Lemma my_eq_nat_refl (n : nat) : eq_nat n n. *)
  (* Proof. *)
  (*   induction n. *)
  (*   - exact I. *)
  (*   - assumption. *)
  (* Defined. *)

  (* Lemma eq_nat_decide_refl (n : nat) : *)
  (*   eq_nat_decide n n = left (my_eq_nat_refl n). *)
  (* Proof. *)
  (*   induction n. *)
  (*   - reflexivity. *)
  (*   - assumption. *)
  (* Defined. *)

  (* Lemma eq_nat_is_eq_is_refl (n : nat) : *)
  (*   proj1 (eq_nat_is_eq n n) (my_eq_nat_refl n) = eq_refl n. *)
  (* Proof. *)
  (*   induction n. *)
  (*   - simpl. *)

  (* Definition db_extend_inject *)
  (*            (n m : nat) *)
  (*            (P : DB_Set (n + m) -> Type) *)
  (*            (i : DB_Set (n + m)) : *)
  (*   P i -> db_extend P (n + m) i. *)
  (* Proof. *)
  (*   intro x. *)
  (*   unfold db_extend. *)
  (*   destruct (eq_nat_decide_refl (n + m)) as [? E]. *)
  (*   rewrite E. *)

    
=======
  Inductive DB_positions : nat -> Type :=
    | zero_db : forall {n}, DB_positions (S n)
    | succ_db : forall {n}, DB_positions n -> DB_positions (S n).

  Fixpoint DB_inl (n m : nat) (x : DB_positions n) : DB_positions (n + m).
  Proof.
    destruct x.
    - exact zero_db.
    - apply succ_db, DB_inl; exact x.
  Defined.

  Fixpoint DB_inr (n m : nat) (x : DB_positions m) : DB_positions (n + m).
  Proof.
    destruct n.
    - exact x.
    - apply succ_db, DB_inr; exact x. (* XXX Here "now" fails with f_equal. *)
  Defined.
  
  Lemma plus_is_coprod (n m : nat) :
    is_coprod (DB_positions (n + m))
              (DB_positions n)
              (DB_positions m).
  Proof.
    simple refine
      {| 
        coprod_inj1 := DB_inl n m;
        coprod_inj2 := DB_inr n m
      |}.
    (* coprod_rect *)
    - intros P L R x.
      pose (Q := fun k x => forall (p : k = (n + m)%nat),
                     P (transport DB_positions p x)).
      (* use Q instead of P *)
      admit.
  Admitted.

>>>>>>> b6bce15e
  (* Defined. *)

  Definition DeBruijn : Shape_System.
  Proof.
<<<<<<< HEAD
    refine {| ProtoCxt := nat ;
              vars := DB_Set ;
              shape_coprod := plus
           |}.
    (* protoctx_is_coprod *)
    - apply plus_is_coprod.

    (* protoctx_extend *)
    (* protoctx_is_extend *)

  simple refine (Build_Shape_System _ _ _ _ _ _).
  - exact nat.
  - exact Fin.t. (* should be fin *)
  - admit. (* should be + *)
  - admit.
  - admit. (* should be +1 *)
  - admit.
Admitted.

Definition natVars : Shape_System.
Proof.
  simple refine (Build_Shape_System _ _ _ _ _ _ _ _).
  - admit. (* finite subsets of nat *)
  - admit. (* should be El *)
  - admit. (* should be some implementation of disjoint union *)
  - admit.
  - admit. (* should be some choice of fresh var *)
  - admit.
Admitted.

Abort All.
=======
    refine {| Shape := nat ;
              positions := DB_positions ;
              shape_empty := 0 ;
              shape_coprod := (fun n m => (n + m)%nat) ;
              shape_extend := S
           |}.
    (* shape_is_empty *)
    - constructor.
      intros P x.
      admit. (* P zero_db is empty *)
    (* shape_is_coprod *)
    - apply plus_is_coprod.
    (* shape_is_plusone *)
    - intro c.
      admit.
  Admitted.

>>>>>>> b6bce15e
End DeBruijn.

(* TODO: variables as strings, or as natural numbers *)

(* TODO: Should also generalise to any constructively infinite type. *)<|MERGE_RESOLUTION|>--- conflicted
+++ resolved
@@ -8,11 +8,7 @@
     refine {|
         Shape := Type ;
         positions := (fun A => A) ;
-<<<<<<< HEAD
-        shape_empty := Empty_set ;
-=======
         shape_empty := Empty ;
->>>>>>> b6bce15e
         shape_coprod := sum ;
         shape_extend := option
       |}.
@@ -52,11 +48,7 @@
   
   Fixpoint f_positions (c : f_cxt) : Type :=
     match c with
-<<<<<<< HEAD
-    | f_empty => Empty_set
-=======
     | f_empty => Empty
->>>>>>> b6bce15e
     | f_coprod c d => sum (f_positions c) (f_positions d)
     | f_extend c => option (f_positions c)
     end.
@@ -96,80 +88,9 @@
   Defined.
 
 End Free_shapes.
-<<<<<<< HEAD
 
 Section DeBruijn.
 
-  Inductive DB_Set : nat -> Type :=
-    | zero_db : forall {n}, DB_Set (S n)
-    | succ_db : forall {n}, DB_Set n -> DB_Set (S n).
-
-  Fixpoint DB_inl (n m : nat) (x : DB_Set n) : DB_Set (n + m).
-  Proof.
-    destruct x.
-    - exact zero_db.
-    - now apply succ_db, DB_inl.
-  Defined.
-=======
->>>>>>> b6bce15e
-
-  Fixpoint DB_inr (n m : nat) (x : DB_Set m) : DB_Set (n + m).
-  Proof.
-    destruct n.
-    - exact x.
-    - apply succ_db, DB_inr; exact x.
-  Defined.
-
-<<<<<<< HEAD
-  (** Annoyingly, stdlib makes eq_nat opaque, we roll our own. *)
-
-  (* Definition db_extend *)
-  (*            {n m : nat} *)
-  (*            (P : DB_Set (n + m) -> Type) : *)
-  (*   forall k, DB_Set k -> Type. *)
-  (* Proof. *)
-  (*   intro k. *)
-  (*   destruct (eq_nat_decide k (n + m)) as [E|N]. *)
-  (*   - rewrite (proj1 (eq_nat_is_eq k (n + m)) E). *)
-  (*     exact P. *)
-  (*   - intros _ ; exact unit. *)
-  (* Defined. *)
-
-  (* (* The built-in eq_nat_refl is opaque! *) *)
-  (* Lemma my_eq_nat_refl (n : nat) : eq_nat n n. *)
-  (* Proof. *)
-  (*   induction n. *)
-  (*   - exact I. *)
-  (*   - assumption. *)
-  (* Defined. *)
-
-  (* Lemma eq_nat_decide_refl (n : nat) : *)
-  (*   eq_nat_decide n n = left (my_eq_nat_refl n). *)
-  (* Proof. *)
-  (*   induction n. *)
-  (*   - reflexivity. *)
-  (*   - assumption. *)
-  (* Defined. *)
-
-  (* Lemma eq_nat_is_eq_is_refl (n : nat) : *)
-  (*   proj1 (eq_nat_is_eq n n) (my_eq_nat_refl n) = eq_refl n. *)
-  (* Proof. *)
-  (*   induction n. *)
-  (*   - simpl. *)
-
-  (* Definition db_extend_inject *)
-  (*            (n m : nat) *)
-  (*            (P : DB_Set (n + m) -> Type) *)
-  (*            (i : DB_Set (n + m)) : *)
-  (*   P i -> db_extend P (n + m) i. *)
-  (* Proof. *)
-  (*   intro x. *)
-  (*   unfold db_extend. *)
-  (*   destruct (eq_nat_decide_refl (n + m)) as [? E]. *)
-  (*   rewrite E. *)
-
-    
-=======
   Inductive DB_positions : nat -> Type :=
     | zero_db : forall {n}, DB_positions (S n)
     | succ_db : forall {n}, DB_positions n -> DB_positions (S n).
@@ -206,44 +127,10 @@
       admit.
   Admitted.
 
->>>>>>> b6bce15e
   (* Defined. *)
 
   Definition DeBruijn : Shape_System.
   Proof.
-<<<<<<< HEAD
-    refine {| ProtoCxt := nat ;
-              vars := DB_Set ;
-              shape_coprod := plus
-           |}.
-    (* protoctx_is_coprod *)
-    - apply plus_is_coprod.
-
-    (* protoctx_extend *)
-    (* protoctx_is_extend *)
-
-  simple refine (Build_Shape_System _ _ _ _ _ _).
-  - exact nat.
-  - exact Fin.t. (* should be fin *)
-  - admit. (* should be + *)
-  - admit.
-  - admit. (* should be +1 *)
-  - admit.
-Admitted.
-
-Definition natVars : Shape_System.
-Proof.
-  simple refine (Build_Shape_System _ _ _ _ _ _ _ _).
-  - admit. (* finite subsets of nat *)
-  - admit. (* should be El *)
-  - admit. (* should be some implementation of disjoint union *)
-  - admit.
-  - admit. (* should be some choice of fresh var *)
-  - admit.
-Admitted.
-
-Abort All.
-=======
     refine {| Shape := nat ;
               positions := DB_positions ;
               shape_empty := 0 ;
@@ -261,7 +148,6 @@
       admit.
   Admitted.
 
->>>>>>> b6bce15e
 End DeBruijn.
 
 (* TODO: variables as strings, or as natural numbers *)
