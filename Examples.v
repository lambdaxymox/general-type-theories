--- conflicted
+++ resolved
@@ -2,31 +2,18 @@
 Require Import RawSyntax.
 Require Import Arith.
 
-<<<<<<< HEAD
 Section Types_as_shapes.
   Definition Type_Shape : Shape_System.
-=======
-Section TypesAsContexts.
-  Definition TypesProtoCtx : Shape_System.
->>>>>>> a7191913
   Proof.
     refine {|
         Shape := Type ;
         positions := (fun A => A) ;
-<<<<<<< HEAD
         shape_empty := Empty_set ;
         shape_coprod := sum ;
         shape_extend := option
       |}.
     - constructor.
       intros P x; elim x.
-=======
-        shape_empty := False ;
-        shape_coprod := sum ;
-        shape_extend := option
-      |}.
-    - easy.
->>>>>>> a7191913
     - intros A B.
       simple refine {|
           coprod_inj1 := @inl A B ;
@@ -55,7 +42,6 @@
 Section Free_shapes.
 
   Inductive f_cxt : Type :=
-<<<<<<< HEAD
   | f_empty : f_cxt
   | f_coprod : f_cxt -> f_cxt -> f_cxt
   | f_extend : f_cxt -> f_cxt.
@@ -100,72 +86,6 @@
       * reflexivity.
       * reflexivity.
   Defined.
-=======
-    | f_empty : f_cxt
-    | f_coprod : f_cxt -> f_cxt -> f_cxt
-    | f_extend : f_cxt -> f_cxt.
-
-  Inductive f_vars : f_cxt -> Type :=
-    | f_inl (c d : f_cxt) : f_vars c -> f_vars (f_coprod c d)
-    | f_inr (c d : f_cxt) : f_vars d -> f_vars (f_coprod c d)
-    | f_top (c : f_cxt) : f_vars (f_extend c)
-    | f_next (c : f_cxt) : f_vars c -> f_vars (f_extend c).
-
-  Definition extend {c d : f_cxt} (P : f_vars (f_coprod c d) -> Type) :
-    forall e, f_vars e -> Type.
-  Proof.
-    intros e x ; destruct x.
-    - exact (forall (E : c = c0),
-             (match E in (_ = y) return (f_vars y -> Type) with
-              | eq_refl => (fun z => P (f_inl c d z))
-              end) x).
-    - exact (forall (E : d = d0),
-             (match E in (_ = y) return (f_vars y -> Type) with
-              | eq_refl => (fun z => P (f_inr c d z))
-              end) x).
-    - exact unit.
-    - exact unit.
-  Defined.
-
-  (* Lemma extend_eq *)
-  (*       {c d : f_cxt} *)
-  (*       (P : f_vars (f_coprod c d) -> Type) *)
-  (*       (x : f_vars (f_coprod c d)) : *)
-  (*   P x = extend P (f_coprod c d) x. *)
-  (* Proof. *)
-  (*   inversion x. *)
-  (*   unfold extend; simpl. *)
-
-
-  Lemma f_cxt_is_coprod (c d : f_cxt) : is_coprod (f_vars (f_coprod c d)) (f_vars c) (f_vars d).
-  Proof.
-    simple refine {|
-             coprod_inj1 := f_inl c d ;
-             coprod_inj2 := f_inr c d
-           |}.
-    - intros P G H x.
-      (* dependent induction x. *)
-
-      (* assert (forall (y : f_vars (f_coprod c *)
-  Abort.
-
-
-  Definition FreeProtoCxt : Shape_System.
-  Proof.
-    simple refine
-           {|
-             Shape := f_cxt ;
-             positions := f_vars ;
-             (* empty :=  *)
-             shape_coprod := f_coprod ;
-             shape_extend := f_extend
-           |}.
-    (* - intros c d. *)
-      (* simple refine *)
-  Abort.
-
-
->>>>>>> a7191913
 
 End Free_shapes.
 
@@ -175,7 +95,6 @@
     | zero_db : forall {n}, DB_Set (S n)
     | succ_db : forall {n}, DB_Set n -> DB_Set (S n).
 
-<<<<<<< HEAD
   Fixpoint DB_inl (n m : nat) (x : DB_Set n) : DB_Set (n + m).
   Proof.
     destruct x.
@@ -211,65 +130,6 @@
   (*   - exact I. *)
   (*   - assumption. *)
   (* Defined. *)
-=======
-  (* Fixpoint DB_inl (n m : nat) (x : DBSet n) : DBSet (n + m). *)
-  (* Proof. *)
-  (*   destruct x. *)
-  (*   - exact DB_Zero. *)
-  (*   - now apply DB_Succ, DB_inl. *)
-  (* Defined. *)
-
-  (* Fixpoint DB_inr (n m : nat) (x : DBSet m) : DBSet (n + m). *)
-  (* Proof. *)
-  (*   destruct n. *)
-  (*   - exact x. *)
-  (*   - apply DB_Succ, DB_inr; exact x. *)
-  (* Defined. *)
-
-  (* Fixpoint DB_coprod_rect *)
-  (*          (n m : nat) *)
-  (*          (P : DBSet (n + m) -> Type) *)
-  (*          (G : forall (y : DBSet n), P (DB_inl n m y)) *)
-  (*          (H : forall (z : DBSet m), P (DB_inr n m z)) *)
-  (*          (x : DBSet (n + m)) : *)
-  (*   P x. *)
-  (* Proof. *)
-  (*   induction n. *)
-  (*   (* - exact x. *) *)
-
-
-  (*   (* rewrite x. *) *)
-  (*   (* destruct n as [|n]. *) *)
-  (*   (* - apply H. *) *)
-  (*   (* - dependent induction x. *) *)
-  (*   (*   + apply (G DB_Zero). *) *)
-  (*   (*   + apply (IH *) *)
-  (* Abort. *)
-
-
-
-
-
-
-
-  Definition DB_inl (n m : nat) (x : DBSet n) : DBSet (n + m).
-  Proof.
-  (*   destruct x as [k H]. *)
-  (*   exists k. *)
-  (*   apply (lt_le_trans k n). *)
-  (*   - assumption. *)
-  (*   - now apply le_plus_l. *)
-  (* Defined. *)
-  Admitted.
-
-  Definition DB_inr (n m : nat) (y : DBSet m) : DBSet (n + m).
-  Proof.
-  (*   destruct y as [k H]. *)
-  (*   exists (n + k)%nat. *)
-  (*   now apply plus_lt_compat_l. *)
-  (* Defined. *)
-  Admitted.
->>>>>>> a7191913
 
   (* Lemma eq_nat_decide_refl (n : nat) : *)
   (*   eq_nat_decide n n = left (my_eq_nat_refl n). *)
@@ -279,7 +139,6 @@
   (*   - assumption. *)
   (* Defined. *)
 
-<<<<<<< HEAD
   (* Lemma eq_nat_is_eq_is_refl (n : nat) : *)
   (*   proj1 (eq_nat_is_eq n n) (my_eq_nat_refl n) = eq_refl n. *)
   (* Proof. *)
@@ -319,58 +178,6 @@
   - admit.
   - admit. (* should be +1 *)
   - admit.
-=======
-  Fixpoint DB_coprod_rect (n m : nat)
-           (P : DBSet (n + m) -> Type)
-           (G : forall (g : DBSet n), P (DB_inl n m g))
-           (H : forall (h : DBSet m), P (DB_inr n m h))
-           (x : DBSet (n + m)) :
-    P x.
-  Proof.
-  (*   destruct x as [k L]. *)
-  (*   destruct (lt_dec k n) as [D|E]. *)
-  (*   - apply G. *)
-  (* Admitted. *)
-
-  (* Lemma plus_is_coprod (n m : nat) : is_coprod (DBSet (n + m)) (DBSet n) (DBSet m). *)
-  (* Proof. *)
-  (*   simple refine {| *)
-  (*       coprod_inj1 := DB_inl n m ; *)
-  (*       coprod_inj2 := DB_inr n m ; *)
-  (*       coprod_rect := DB_coprod_rect n m *)
-  (*     |}. *)
-  (*   (* coprod_comp1 *) *)
-  (*   - intros. *)
-  (*     simpl. *)
-  (*   (* coprod_comp2 *) *)
-  (*   - reflexivity. *)
-  (* Defined. *)
-  Admitted.
-
-  Definition DeBruijn : Shape_System.
-  Proof.
-    refine {| Shape := nat ;
-              positions := DBSet ;
-              shape_empty := 0 ;
-              shape_coprod := plus
-           |}.
-    (* shape_is_empty *)
-    - easy.
-    (* shape_is_coprod *)
-    - (* apply plus_is_coprod. *)
-      admit.
-
-    (* shape_extend *)
-    (* shape_is_extend *)
-
-  (* simple refine (Build_ProtoCxtSystem _ _ _ _ _ _). *)
-  (* - exact nat. *)
-  (* - exact Fin.t. (* should be fin *) *)
-  (* - admit. (* should be + *) *)
-  (* - admit. *)
-  (* - admit. (* should be +1 *) *)
-  (* - admit. *)
->>>>>>> a7191913
 Admitted.
 
 Definition natVars : Shape_System.
