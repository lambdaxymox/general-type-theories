<<<<<<< HEAD

Require Import Auxiliary.
Require Import RawSyntax.
Require Import Arith.
=======
Require Import Auxiliary
               RawSyntax
               Vectors.Fin.
>>>>>>> cebf4410

Section TypesAsContexts.
  Definition TypesProtoCtx : ProtoCxtSystem.
  Proof.
    refine {|
        ProtoCxt := Type ;
        vars := (fun A => A) ;
        protocxt_coprod := sum ;
        protocxt_extend := option
      |}.
    - intros A B.
      simple refine {|
          coprod_inj1 := @inl A B ;
          coprod_inj2 := @inr A B ;
        |}.
      + intros P f g x.
        destruct x as [a|b].
        * apply f.
        * apply g.
      + reflexivity.
      + reflexivity.
    - intro A.
      simple refine {|
          plusone_top := None ;
          plusone_next := @Some A
        |}.
      * { intros P e f [x|].
          - now apply f.
          - exact e. }
      * reflexivity.
      * reflexivity.
  Defined.
End TypesAsContexts.


<<<<<<< HEAD
Section FreeProtoCxt.

  Inductive f_cxt : Type :=
    | f_empty : f_cxt
    | f_coprod : f_cxt -> f_cxt -> f_cxt
    | f_extend : f_cxt -> f_cxt.

  Inductive f_vars : f_cxt -> Type :=
    | f_inl (c d : f_cxt) : f_vars c -> f_vars (f_coprod c d)
    | f_inr (c d : f_cxt) : f_vars d -> f_vars (f_coprod c d)
    | f_top (c : f_cxt) : f_vars (f_extend c)
    | f_next (c : f_cxt) : f_vars c -> f_vars (f_extend c).

  Definition extend {c d : f_cxt} (P : f_vars (f_coprod c d) -> Type) :
    forall e, f_vars e -> Type.
  Proof.
    intros e x ; destruct x.
    - exact (forall (E : c = c0),
             (match E in (_ = y) return (f_vars y -> Type) with
              | eq_refl => (fun z => P (f_inl c d z))
              end) x).
    - exact (forall (E : d = d0),
             (match E in (_ = y) return (f_vars y -> Type) with
              | eq_refl => (fun z => P (f_inr c d z))
              end) x).
    - exact unit.
    - exact unit.
  Defined.

  (* Lemma extend_eq *)
  (*       {c d : f_cxt} *)
  (*       (P : f_vars (f_coprod c d) -> Type) *)
  (*       (x : f_vars (f_coprod c d)) : *)
  (*   P x = extend P (f_coprod c d) x. *)
  (* Proof. *)
  (*   inversion x. *)
  (*   unfold extend; simpl. *)


  Lemma f_cxt_is_coprod (c d : f_cxt) : is_coprod (f_vars (f_coprod c d)) (f_vars c) (f_vars d).
  Proof.
    simple refine {| 
             coprod_inj1 := f_inl c d ;
             coprod_inj2 := f_inr c d
           |}.
    - intros P G H x.
      dependent induction x.

      assert (forall (y : f_vars (f_coprod c


  Definition FreeProtoCxt : ProtoCxtSystem.
  Proof.
    simple refine
           {|
             ProtoCxt := f_cxt ;
             vars := f_vars ;
             protocxt_coprod := f_coprod ;
             protocxt_extend := f_extend
           |}.
    - intros c d.
      simple refine 

  

End FreeProtoCxt.

Section DeBruijn.

  Inductive DBSet : nat -> Type :=
    | DB_Zero : forall {n}, DBSet (S n)
    | DB_Succ : forall {n}, DBSet n -> DBSet (S n).

  Fixpoint DB_inl (n m : nat) (x : DBSet n) : DBSet (n + m).
  Proof.
    destruct x.
    - exact DB_Zero.
    - now apply DB_Succ, DB_inl.
  Defined.

  Fixpoint DB_inr (n m : nat) (x : DBSet m) : DBSet (n + m).
  Proof.
    destruct n.
    - exact x.
    - apply DB_Succ, DB_inr; exact x.
  Defined.

  Fixpoint DB_coprod_rect
           (n m : nat)
           (P : DBSet (n + m) -> Type)
           (G : forall (y : DBSet n), P (DB_inl n m y))
           (H : forall (z : DBSet m), P (DB_inr n m z))
           (x : DBSet (n + m)) :
    P x.
  Proof.
    induction n.
    - exact x.

    
    rewrite x.
    destruct n as [|n].
    - apply H.
    - dependent induction x.
      + apply (G DB_Zero).
      + apply (IH 
      






  Definition DB_inl (n m : nat) (x : DBSet n) : DBSet (n + m).
  Proof.
    destruct x as [k H].
    exists k.
    apply (lt_le_trans k n).
    - assumption.
    - now apply le_plus_l.
  Defined.

  Definition DB_inr (n m : nat) (y : DBSet m) : DBSet (n + m).
  Proof.
    destruct y as [k H].
    exists (n + k)%nat.
    now apply plus_lt_compat_l.
  Defined.

  Lemma lt_dec (n m : nat) : {n < m} + {m <= n}.

  Fixpoint DB_coprod_rect (n m : nat)
           (P : DBSet (n + m) -> Type)
           (G : forall (g : DBSet n), P (DB_inl n m g))
           (H : forall (h : DBSet m), P (DB_inr n m h))
           (x : DBSet (n + m)) :
    P x.
  Proof.
    destruct x as [k L].
    destruct (lt_dec k n) as [D|E].
    - apply G.
  Admitted.

  Lemma plus_is_coprod (n m : nat) : is_coprod (DBSet (n + m)) (DBSet n) (DBSet m).
  Proof.
    simple refine {|
        coprod_inj1 := DB_inl n m ;
        coprod_inj2 := DB_inr n m ;
        coprod_rect := DB_coprod_rect n m
      |}.
    (* coprod_comp1 *)
    - intros.
      simpl.
    (* coprod_comp2 *)
    - reflexivity.
  Defined.

  Definition DeBruijn : ProtoCxtSystem.
  Proof.
    refine {| ProtoCxt := nat ;
              vars := DBSet ;
              protocxt_coprod := plus
           |}.
    (* protoctx_is_coprod *)
    - apply plus_is_coprod.

    (* protoctx_extend *)
    (* protoctx_is_extend *)

  simple refine (Build_ProtoCxtSystem _ _ _ _ _ _).
=======


Definition deBruijn : Shape_System.
Proof.
  simple refine (Build_Shape_System _ _ _ _ _ _ _ _).
>>>>>>> cebf4410
  - exact nat.
  - exact Fin.t. (* should be fin *)
  - admit. (* should be + *)
  - admit.
  - admit. (* should be +1 *)
  - admit.
Admitted.

Definition natVars : Shape_System.
Proof.
  simple refine (Build_Shape_System _ _ _ _ _ _ _ _).
  - admit. (* finite subsets of nat *)
  - admit. (* should be El *)
  - admit. (* should be some implementation of disjoint union *)
  - admit.
  - admit. (* should be some choice of fresh var *)
  - admit.
Admitted.

(* TODO: Should also generalise to any constructively infinite type. *)<|MERGE_RESOLUTION|>--- conflicted
+++ resolved
@@ -1,13 +1,6 @@
-<<<<<<< HEAD
-
 Require Import Auxiliary.
 Require Import RawSyntax.
 Require Import Arith.
-=======
-Require Import Auxiliary
-               RawSyntax
-               Vectors.Fin.
->>>>>>> cebf4410
 
 Section TypesAsContexts.
   Definition TypesProtoCtx : ProtoCxtSystem.
@@ -43,7 +36,6 @@
 End TypesAsContexts.
 
 
-<<<<<<< HEAD
 Section FreeProtoCxt.
 
   Inductive f_cxt : Type :=
@@ -213,13 +205,6 @@
     (* protoctx_is_extend *)
 
   simple refine (Build_ProtoCxtSystem _ _ _ _ _ _).
-=======
-
-
-Definition deBruijn : Shape_System.
-Proof.
-  simple refine (Build_Shape_System _ _ _ _ _ _ _ _).
->>>>>>> cebf4410
   - exact nat.
   - exact Fin.t. (* should be fin *)
   - admit. (* should be + *)
