Require Import HoTT.
Require Import Auxiliary.Family.
Require Import Proto.ShapeSystem.
Require Import Auxiliary.Coproduct.
Require Import Auxiliary.Closure.
Require Import Raw.Syntax.
Require Import Raw.SignatureMap.
Require Import Raw.Theory.
Require Import WellFormed.Rule.

(** Main definition in this file: [Type_Theory], the data one gives to specify a type theory (but before typechecking it) *)

Section Type_Theories.

  Context {σ : shape_system}.

  Record Type_Theory
  := {
  (* The family of _rules_, with their object-premise arities and conclusion forms specified *)
<<<<<<< HEAD
    TTS_Rule : family (judgement_form * Arity σ * shape_carrier σ)
  (* the judgement form of the conclusion of each rule *)
  ; TTS_hjf_of_rule : TTS_Rule -> judgement_form
    := fun i => fst (fst (TTS_Rule i))
=======
    TT_rule_index :> family (Hyp_Judgt_Form * Arity σ)
  (* the judgement form of the conclusion of each rule *)
  ; TT_hjf_of_rule : TT_rule_index -> Hyp_Judgt_Form
    := fun i => fst (TT_rule_index i)
>>>>>>> 04bc1b57
  (* the arity of the arguments (i.e. the *object* premises only) of each rule *)
  ; TT_arity_of_rule : TT_rule_index -> Arity _
    := fun i => snd (TT_rule_index i)
  (* the ordering on rules.  TODO: will probably need to add well-foundedness. QUESTION: any reason for it to be Prop-valued, or could we just let it be type-valued? *)
  ; TT_lt : TT_rule_index -> TT_rule_index -> Type
  (* the signature over which each rule can be written *)
<<<<<<< HEAD
  ; TTS_signature_of_rule : TTS_Rule -> signature σ
    := fun i => Family.fmap
        (fun jaγ => ( class_of_HJF (fst (fst jaγ))
                   , Family.sum (snd (fst jaγ)) (simple_arity (snd jaγ))))
        (Family.subfamily TTS_Rule
          (fun j => is_object_form (TTS_hjf_of_rule j) * TTS_lt j i))
=======
  ; TT_signature_of_rule : TT_rule_index -> Signature σ
    := fun i => Family.fmap
        (fun (ja : Hyp_Judgt_Form * Arity σ) => (class_of_HJF (fst ja), snd ja))
        (Family.subfamily TT_rule_index
          (fun j => is_obj_HJF (TT_hjf_of_rule j) * TT_lt j i))
>>>>>>> 04bc1b57
  (* the actual rule specification of each rule *)
  ; TT_rule
    : forall i : TT_rule_index,
        rule
          (TT_signature_of_rule i)
          (TT_arity_of_rule i)
          (TT_hjf_of_rule i)
  }.

<<<<<<< HEAD
  Definition Signature_of_TT_Spec (T : Type_Theory_Spec)
    : signature σ.
  Proof.
    (* symbols are given by the object-judgement rules of T *)
    exists {r : TTS_Rule T & is_object_form (TTS_hjf_of_rule _ r)}.
=======
  Definition Signature_of_Type_Theory (T : Type_Theory)
    : Signature σ.
  Proof.
    (* symbols are given by the object-judgement rules of T *)
    exists {r : T & is_obj_HJF (TT_hjf_of_rule _ r)}.
>>>>>>> 04bc1b57
    intros r_H. set (r := pr1 r_H).
    split.
    - exact (class_of_HJF (TT_hjf_of_rule _ r)).
    - exact (TT_arity_of_rule _ r).
  Defined.
    (* NOTE: it is tempting to case-analyse here and say 
      “when r is an object rule, use [(class_of_HJF …, TT_arity_of_rule …)];
       in case r is an equality rule, use reductio ad absurdum with Hr.” 
     But we get stronger reduction behaviour by just taking [(class_of_HJF …, TT_arity_of_rule …)] without case-analysing first.  (And up to equality, we get the same result.)  *)

  Definition Type_Theory_signature_inclusion_of_rule
      {T : Type_Theory} (r : T)
    : Signature_Map (TT_signature_of_rule _ r) 
                    (Signature_of_Type_Theory T).
  Proof.
    simple refine (_;_).
    - intros s_isob_lt.
      exact (pr1 s_isob_lt ; fst (pr2 (s_isob_lt))).
      (* TODO: introduce access functions for the signature components above? *)
    - intros s. apply idpath.
  Defined.

End Type_Theories.

Arguments Type_Theory _ : clear implicits.
Arguments TT_rule_index {_} _.
Arguments TT_hjf_of_rule {_ _} _.
Arguments TT_arity_of_rule {_ _} _.
Arguments TT_lt {_ _} _ _.
Arguments TT_signature_of_rule {_ _} _.
Arguments TT_rule {_ _} _.


Section Derivability_from_Type_Theory.

  Context {σ : shape_system}.

<<<<<<< HEAD
  Definition Raw_TT_of_TT_Spec (T : Type_Theory_Spec σ)
    : raw_type_theory (Signature_of_TT_Spec T).
=======
  Definition Raw_TT_of_Type_Theory (T : Type_Theory σ)
    : Raw_Type_Theory (Signature_of_Type_Theory T).
>>>>>>> 04bc1b57
  Proof.
    refine (_ + _).
    (* First: the explicitly-given logical rules *)
    - exists (TT_rule_index T).
      intros r.
      refine (Raw_Rule_of_Rule _ _).
      + (* translate rules up to the full signature *)
        refine (Fmap_rule _ (TT_rule r)).
        apply Type_Theory_signature_inclusion_of_rule.
      + (* pick their symbol in the full signature, if applicable *)
        intros r_obj.
        exists (r; r_obj).
        split; apply idpath.
    (* Second: associated congruence rules for the object-judgement logical rules. *)
<<<<<<< HEAD
    - exists { r : TTS_Rule T & is_object_form (TTS_hjf_of_rule r) }.
=======
    - exists { r : T & is_obj_HJF (TT_hjf_of_rule r) }.
>>>>>>> 04bc1b57
      intros [r Hr].
      refine (Raw_Rule_of_Rule _ _).
      + simple refine
        (associated_congruence_rule
           (Fmap_rule _ (TT_rule r)) _ _ _ _).
        * apply Type_Theory_signature_inclusion_of_rule.
        * exact Hr.
        * exact (r;Hr). (* head symbol of original rule *)
        * apply idpath.
        * apply idpath.
      + intros []. (* no head symbol, since congs are equality rules *)
  Defined.

<<<<<<< HEAD
  Definition Derivation_from_TT_Spec (T : Type_Theory_Spec σ) H
    : judgement_total (Signature_of_TT_Spec T) -> Type
  := Derivation_from_Raw_TT (Raw_TT_of_TT_Spec T) H.
=======
  Definition Derivation_from_Type_Theory (T : Type_Theory σ) H
    : Judgt_Instance (Signature_of_Type_Theory T) -> Type
  := Derivation_from_Raw_TT (Raw_TT_of_Type_Theory T) H.
>>>>>>> 04bc1b57

End Derivability_from_Type_Theory.<|MERGE_RESOLUTION|>--- conflicted
+++ resolved
@@ -17,37 +17,21 @@
   Record Type_Theory
   := {
   (* The family of _rules_, with their object-premise arities and conclusion forms specified *)
-<<<<<<< HEAD
-    TTS_Rule : family (judgement_form * Arity σ * shape_carrier σ)
-  (* the judgement form of the conclusion of each rule *)
-  ; TTS_hjf_of_rule : TTS_Rule -> judgement_form
-    := fun i => fst (fst (TTS_Rule i))
-=======
     TT_rule_index :> family (Hyp_Judgt_Form * Arity σ)
   (* the judgement form of the conclusion of each rule *)
   ; TT_hjf_of_rule : TT_rule_index -> Hyp_Judgt_Form
     := fun i => fst (TT_rule_index i)
->>>>>>> 04bc1b57
   (* the arity of the arguments (i.e. the *object* premises only) of each rule *)
   ; TT_arity_of_rule : TT_rule_index -> Arity _
     := fun i => snd (TT_rule_index i)
   (* the ordering on rules.  TODO: will probably need to add well-foundedness. QUESTION: any reason for it to be Prop-valued, or could we just let it be type-valued? *)
   ; TT_lt : TT_rule_index -> TT_rule_index -> Type
   (* the signature over which each rule can be written *)
-<<<<<<< HEAD
-  ; TTS_signature_of_rule : TTS_Rule -> signature σ
-    := fun i => Family.fmap
-        (fun jaγ => ( class_of_HJF (fst (fst jaγ))
-                   , Family.sum (snd (fst jaγ)) (simple_arity (snd jaγ))))
-        (Family.subfamily TTS_Rule
-          (fun j => is_object_form (TTS_hjf_of_rule j) * TTS_lt j i))
-=======
   ; TT_signature_of_rule : TT_rule_index -> Signature σ
     := fun i => Family.fmap
         (fun (ja : Hyp_Judgt_Form * Arity σ) => (class_of_HJF (fst ja), snd ja))
         (Family.subfamily TT_rule_index
           (fun j => is_obj_HJF (TT_hjf_of_rule j) * TT_lt j i))
->>>>>>> 04bc1b57
   (* the actual rule specification of each rule *)
   ; TT_rule
     : forall i : TT_rule_index,
@@ -57,19 +41,11 @@
           (TT_hjf_of_rule i)
   }.
 
-<<<<<<< HEAD
-  Definition Signature_of_TT_Spec (T : Type_Theory_Spec)
-    : signature σ.
-  Proof.
-    (* symbols are given by the object-judgement rules of T *)
-    exists {r : TTS_Rule T & is_object_form (TTS_hjf_of_rule _ r)}.
-=======
   Definition Signature_of_Type_Theory (T : Type_Theory)
     : Signature σ.
   Proof.
     (* symbols are given by the object-judgement rules of T *)
     exists {r : T & is_obj_HJF (TT_hjf_of_rule _ r)}.
->>>>>>> 04bc1b57
     intros r_H. set (r := pr1 r_H).
     split.
     - exact (class_of_HJF (TT_hjf_of_rule _ r)).
@@ -107,13 +83,8 @@
 
   Context {σ : shape_system}.
 
-<<<<<<< HEAD
-  Definition Raw_TT_of_TT_Spec (T : Type_Theory_Spec σ)
-    : raw_type_theory (Signature_of_TT_Spec T).
-=======
   Definition Raw_TT_of_Type_Theory (T : Type_Theory σ)
     : Raw_Type_Theory (Signature_of_Type_Theory T).
->>>>>>> 04bc1b57
   Proof.
     refine (_ + _).
     (* First: the explicitly-given logical rules *)
@@ -128,11 +99,7 @@
         exists (r; r_obj).
         split; apply idpath.
     (* Second: associated congruence rules for the object-judgement logical rules. *)
-<<<<<<< HEAD
-    - exists { r : TTS_Rule T & is_object_form (TTS_hjf_of_rule r) }.
-=======
     - exists { r : T & is_obj_HJF (TT_hjf_of_rule r) }.
->>>>>>> 04bc1b57
       intros [r Hr].
       refine (Raw_Rule_of_Rule _ _).
       + simple refine
@@ -146,14 +113,8 @@
       + intros []. (* no head symbol, since congs are equality rules *)
   Defined.
 
-<<<<<<< HEAD
-  Definition Derivation_from_TT_Spec (T : Type_Theory_Spec σ) H
-    : judgement_total (Signature_of_TT_Spec T) -> Type
-  := Derivation_from_Raw_TT (Raw_TT_of_TT_Spec T) H.
-=======
   Definition Derivation_from_Type_Theory (T : Type_Theory σ) H
     : Judgt_Instance (Signature_of_Type_Theory T) -> Type
   := Derivation_from_Raw_TT (Raw_TT_of_Type_Theory T) H.
->>>>>>> 04bc1b57
 
 End Derivability_from_Type_Theory.