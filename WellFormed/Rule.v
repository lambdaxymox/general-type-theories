--- conflicted
+++ resolved
@@ -18,31 +18,6 @@
 
 Context {σ : shape_system}.
 
-<<<<<<< HEAD
-(* The parameters of a rule-spec, beyond its ambient signature, may be a little counter-intuitive.  The point is that they are just what is required to determine the arity of the symbol introduced by the rule, if it’s an object rule. *)
-Record Rule_Spec
-  {Σ : signature σ}
-  {a : Arity σ} (* arity listing the _object_ premises of the rule *)
-  {γ_conclusion : σ} (* proto-context of the conclusion *)
-  {hjf_conclusion : judgement_form} (* judgement form of the conclusion *)
-:=
-  {
-  (* The arity [a] supplies the family of object-judgment premises. *)
-  (* The family of equality-judgment premises: *)
-    RS_equality_premise : Arity σ
-  (* family indexing the premises of the rule, and giving for each… *)
-  ; RS_Premise : family (judgement_form * σ)
-    := Family.sum
-         (Family.fmap (fun cl_γ => (form_object (fst cl_γ), snd cl_γ)) a)
-         (Family.fmap (fun cl_γ => (form_equation (fst cl_γ), snd cl_γ)) RS_equality_premise)
-  (* - the judgement form of each premise, e.g. “term” or “type equality” *)
-  ; RS_hjf_of_premise : RS_Premise -> judgement_form
-    := fun i => fst (RS_Premise i)
-  (* - the proto-context of each premise *)
-  ; RS_proto_cxt_of_premise : RS_Premise -> σ
-    := fun i => snd (RS_Premise i)
-  (* the ordering relation on the premises *)
-=======
 (* An (ordered, raw) rule consists of premises and a conclusion.  For various reasons, we abstract the form of the premises as an _algebraic extension_.
 
 Such an extension can add both object rules and equality rules.  When an extension is used as premises of a rule, these rules become the premises, introducing type/term metavariables and equality premises respectively.
@@ -68,7 +43,6 @@
   ; ae_proto_cxt_of_rule : ae_rule -> σ
     := fun i => snd (ae_rule i)
   (* the ordering relation on the rules *)
->>>>>>> 04bc1b57
   (* TODO: somewhere we will want to add that this is well-founded; maybe prop_valued; mayb more *)
   ; ae_lt : ae_rule -> ae_rule -> Type
   (* for each rule, the arity specifying what metavariables are available in the syntax for this rule; i.e., the family of type/term arguments already introduced by earlier rules *)
@@ -76,36 +50,11 @@
     := fun i => Family.subfamily a (fun j => ae_lt (inl j) i)
   (* syntactic part of context of rule *)
   (* NOTE: this should never be used directly, always through [ae_raw_context_of_rule] *)
-  ; ae_context_expr_of_rule 
+  ; ae_context_expr_of_rule
     : forall (i : ae_rule) (v : ae_proto_cxt_of_rule i),
         Raw_Syntax
           (Metavariable_Extension Σ (ae_arity_of_rule i))
           Ty
-<<<<<<< HEAD
-          (RS_proto_cxt_of_premise i)
-  (* raw context of each premise *)
-  ; RS_raw_context_of_premise
-    : forall i : RS_Premise,
-        raw_context (Metavariable_Extension Σ (RS_arity_of_premise i))
-    := fun i => Build_raw_context _ (RS_context_expr_of_premise i)
-  (* hypothetical judgement boundary instance for each premise *)
-  ; RS_hyp_bdry_instance_of_premise
-    : forall i : RS_Premise,
-        Judgement.boundary_instance
-          (Metavariable_Extension Σ (RS_arity_of_premise i))
-          (RS_hjf_of_premise i)
-          (RS_proto_cxt_of_premise i)
-  (* context expressions of conclusion *)
-  (* NOTE: this should never be used directly, always through [RS_raw_context_of_conclusion] *)
-  ; RS_context_expr_of_conclusion
-    : γ_conclusion -> Raw_Syntax (Metavariable_Extension Σ a) Ty γ_conclusion
-  (* raw context of conclusion *)
-  ; RS_raw_context_of_conclusion : raw_context (Metavariable_Extension Σ a)
-    := Build_raw_context _ RS_context_expr_of_conclusion
-  (* hyp judgement boundary instance of conclusion *)
-  ; RS_hyp_judgt_bdry_instance_of_conclusion
-      : Judgement.boundary_instance
-=======
           (ae_proto_cxt_of_rule i)
   (* raw context of each rule *)
   ; ae_raw_context_of_rule
@@ -121,7 +70,7 @@
           (ae_proto_cxt_of_rule i)
   }.
 
-Arguments algebraic_extension _ _ : clear implicits. 
+Arguments algebraic_extension _ _ : clear implicits.
 
 (* The parameters of a rule, beyond its ambient signature, may be a little counter-intuitive.  The point is that they are just what is required to determine the arity of the symbol introduced by the rule, if it’s an object rule. *)
 Record rule
@@ -134,7 +83,6 @@
   (* hyp judgement boundary instance of conclusion: *)
   ; hyp_judgt_bdry_of_conclusion
       : Hyp_Judgt_Bdry_Instance
->>>>>>> 04bc1b57
           (Metavariable_Extension Σ a)
           hjf_conclusion
           (shape_empty σ)
@@ -166,7 +114,7 @@
 
   Definition judgt_bdry_of_conclusion {Σ} {a} {hjf} (R : rule Σ a hjf)
     : Judgt_Bdry_Instance (Metavariable_Extension Σ a) (HJF hjf)
-  := ([::]; hyp_judgt_bdry_of_conclusion R). 
+  := ([::]; hyp_judgt_bdry_of_conclusion R).
 
   Definition Fmap_rule
       {Σ} {Σ'} (f : Signature_Map Σ Σ')
@@ -184,12 +132,12 @@
       apply Fmap_Raw_Syntax, Fmap1_Metavariable_Extension, f.
     - (* ae_hyp_bdry_of_rule *)
       intros i.
-      simple refine 
+      simple refine
         (Fmap_Hyp_Judgt_Bdry_Instance
           _ (ae_hyp_bdry_of_rule _ i)).
       apply Fmap1_Metavariable_Extension, f.
     - (* hyp_judgt_bdry_of_conclusion *)
-      simple refine 
+      simple refine
         (Fmap_Hyp_Judgt_Bdry_Instance
           _ (hyp_judgt_bdry_of_conclusion R)).
       apply Fmap1_Metavariable_Extension, f.
@@ -212,10 +160,10 @@
     intros p ; repeat destruct p as [p | p];
       try exact (inl p); exact (inr p).
   Defined.
-  
+
   Arguments associated_original_premise : simpl nomatch.
 
-  (* The ordering of premises of the congruence rule associated to an object rule. 
+  (* The ordering of premises of the congruence rule associated to an object rule.
 
   TODO: perhaps try to refactor to avoid so many special cases?  E.g. as: take the lex product of the input relation [R] with the 3-element order ({{0},{1},{0,1}}, ⊂ ) and then pull this back along the suitable map (o+o)+(e+e+o) —> (o+e)*3 ?  *)
   Definition associated_congruence_rule_lt
@@ -229,7 +177,7 @@
 ob_l j     i < j    0        i < j    0        0
 
 ob_r j     0        i < j    0        i < j    0
- 
+
 eq_l j     i < j    0        i < j    0        0
 
 eq_r j     0        i < j    0        i < j    0
@@ -275,7 +223,7 @@
 
   Definition associated_congruence_rule_original_constructor_translation
     {a} {hjf_concl} (R : rule Σ a hjf_concl)
-    (p : (a + a) + 
+    (p : (a + a) +
          (ae_equality_rule (premise R) + ae_equality_rule (premise R) + a))
     : Signature_Map
         (Metavariable_Extension Σ
@@ -292,11 +240,11 @@
       destruct p as [ [ pob_l | pob_r ] | [ [ peq_l | peq_r ] | peq_new ] ].
       + (* pob_l *)
         exists (inl (pr1 q)). exact (pr2 q).
-      + (* pob_r *) 
+      + (* pob_r *)
         exists (inr (pr1 q)). exact (pr2 q).
-      + (* peq_l *) 
+      + (* peq_l *)
         exists (inl (pr1 q)). exact (pr2 q).
-      + (* peq_r *) 
+      + (* peq_r *)
         exists (inr (pr1 q)). exact (pr2 q).
       + (* peq_new *)
         exists (inr (pr1 q)). (* note both [inl], [inr] make this work *)
@@ -305,30 +253,19 @@
       repeat destruct p as [ p | p ]; apply idpath.
   Defined.
 
-<<<<<<< HEAD
-  Definition associated_congruence_rule_spec
-    {a} {γ_concl} {hjf_concl} (R : Rule_Spec Σ a γ_concl hjf_concl)
-    (H : is_object_form hjf_concl)
-=======
   Definition associated_congruence_rule
     {a} {hjf_concl} (R : rule Σ a hjf_concl)
     (H : is_obj_HJF hjf_concl)
->>>>>>> 04bc1b57
     (S : Σ)
     (e_a : arity S = a)
     (e_cl : class S = class_of_HJF hjf_concl)
-<<<<<<< HEAD
-    : (Rule_Spec Σ (Family.sum a a) γ_concl
-                 (form_equation (class_of_HJF hjf_concl))).
-=======
     : (rule Σ (Family.sum a a)
                  (eq_HJF (class_of_HJF hjf_concl))).
->>>>>>> 04bc1b57
   Proof.
     simple refine (Build_rule _ _ _ _ _).
     simple refine (Build_algebraic_extension _ _ _ _ _ _).
     - (* ae_equality_rule: arity of equality premises *)
-      exact (((ae_equality_rule (premise R)) + (ae_equality_rule (premise R))) + a). 
+      exact (((ae_equality_rule (premise R)) + (ae_equality_rule (premise R))) + a).
     - (* ae_lt *)
       exact (associated_congruence_rule_lt (ae_lt _)).
     - (* ae_context_expr_of_rule *)
@@ -349,7 +286,7 @@
       (* The cases where [p] is a copy of an original premise are all just translation,
       leaving just the new equality premises to give. *)
       intros i; simpl Hyp_Judgt_Bdry_Slots in i.
-      destruct i as [ [ i | ] | ]; [ idtac | simpl | simpl]. 
+      destruct i as [ [ i | ] | ]; [ idtac | simpl | simpl].
       + (* boundary of the corresponding original premise *)
         refine (Fmap_Raw_Syntax
           (associated_congruence_rule_original_constructor_translation _ _) _).
@@ -369,18 +306,9 @@
           apply inr, idpath.
         * apply idpath.
         * intros i.
-<<<<<<< HEAD
-          apply raw_variable, (coproduct_inj1 shape_is_sum), i.
-    - (* RS_context_expr_of_conclusion *)
-      intros i.
-      refine (Fmap_Raw_Syntax _ (RS_context_expr_of_conclusion R i)).
-      apply Fmap2_Metavariable_Extension, Family.map_inl.
-    - (* RS_hyp_judgt_bdry_instance_of_conclusion *)
-=======
           apply var_raw, (coproduct_inj1 shape_is_sum), i.
     - (* ae_hyp_judgt_bdry_of_conclusion *)
->>>>>>> 04bc1b57
-      intros [ [ i | ] | ]; simpl. 
+      intros [ [ i | ] | ]; simpl.
       + (* boundary of original conclusion *)
         refine (Fmap_Raw_Syntax _ _).
         * apply Fmap2_Metavariable_Extension, Family.map_inl.
@@ -393,60 +321,32 @@
         * apply e_cl.
         * change (arity (inl_Symbol S)) with (arity S).
           destruct (e_a^); clear e_a.
-<<<<<<< HEAD
-          intros [ p | i ].
-          -- simple refine (symb_raw' _ _ _).
-             ++ apply inr_Metavariable.
-                exact (inl p).
-             ++ apply idpath.
-             ++ cbn. intros i.
-                apply raw_variable. 
-                apply (coproduct_inj1 shape_is_sum).
-                apply (coproduct_inj2 shape_is_sum).
-                exact i.
-          -- apply raw_variable, (coproduct_inj1 shape_is_sum), i.
-=======
           intros p.
           simple refine (symb_raw' _ _ _).
           -- apply inr_Metavariable.
              exact (inl p).
           -- apply idpath.
           -- cbn. intros i.
-             apply var_raw. 
+             apply var_raw.
              apply (coproduct_inj1 shape_is_sum).
              apply (coproduct_inj2 shape_is_sum).
              exact i.
->>>>>>> 04bc1b57
       + (* RHS of new conclusion *)
         cbn. simple refine (symb_raw' _ _ _).
         * apply inl_Symbol, S.
         * apply e_cl.
         * change (arity (inl_Symbol S)) with (arity S).
           destruct (e_a^); clear e_a.
-<<<<<<< HEAD
-          intros [ p | i ].
-          -- simple refine (symb_raw' _ _ _).
-             ++ apply inr_Metavariable.
-                exact (inr p).
-             ++ apply idpath.
-             ++ cbn. intros i.
-                apply raw_variable. 
-                apply (coproduct_inj1 shape_is_sum).
-                apply (coproduct_inj2 shape_is_sum).
-                exact i.
-          -- apply raw_variable, (coproduct_inj1 shape_is_sum), i.
-=======
           intros p.
           simple refine (symb_raw' _ _ _).
           -- apply inr_Metavariable.
              exact (inr p).
           -- apply idpath.
           -- cbn. intros i.
-             apply var_raw. 
+             apply var_raw.
              apply (coproduct_inj1 shape_is_sum).
              apply (coproduct_inj2 shape_is_sum).
              exact i.
->>>>>>> 04bc1b57
   Defined.
   (* TODO: the above is a bit unreadable.  An alternative approach that might be clearer and more robust:
    - factor out the constructions of the head terms of conclusions and premises from [Raw_Rule_of_rule], if doable.
@@ -464,16 +364,6 @@
   Context {σ : shape_system}.
   Context {Σ : signature σ}.
 
-<<<<<<< HEAD
-  (* Translating a rule-spec into a raw rule requires no extra information in the case of an equality-rule; in the case of an object-rule, it requires a symbol of appropriate arity to give the object introduced. *)
-  Definition Raw_Rule_of_Rule_Spec
-    {a} {γ_concl} {hjf_concl}
-    (R : Rule_Spec Σ a γ_concl hjf_concl)
-    (Sr : is_object_form hjf_concl
-        -> { S : Σ & (arity S = Family.sum a (simple_arity γ_concl))
-                     * (class S = class_of_HJF hjf_concl) })
-  : flat_rule Σ.
-=======
   (* Flattening a rule into a raw rule requires no extra information in the case of an equality-rule; in the case of an object-rule, it requires a symbol of appropriate arity to give the object introduced. *)
   Definition Raw_Rule_of_Rule
     {a} {hjf_concl}
@@ -481,7 +371,6 @@
     (Sr : is_obj_HJF hjf_concl
         -> { S : Σ & (arity S = a) * (class S = class_of_HJF hjf_concl) })
   : Raw_Rule Σ.
->>>>>>> 04bc1b57
   (* This construction involves essentially two aspects:
   - translate the syntax of each expression in the rule-spec from its “local” signatures to the overall signature;
   - reconstruct the head terms of the object premises and the conclusion *)
@@ -489,7 +378,7 @@
     refine (Build_Raw_Rule _ a _ _).
     - (* premises *)
       exists (premise R).
-      intros P. 
+      intros P.
       assert (f_P : Signature_Map
               (Metavariable_Extension Σ (ae_arity_of_rule _ P))
               (Metavariable_Extension Σ a)).
@@ -514,15 +403,9 @@
    - (* conclusion *)
       exists (HJF hjf_concl).
       simpl.
-<<<<<<< HEAD
-      exists (pr1 (RS_judgt_bdry_instance_of_conclusion R)).
-      apply Judgement.hypothetical_instance_from_boundary_and_head.
-      + exact (pr2 (RS_judgt_bdry_instance_of_conclusion R)).
-=======
       exists (pr1 (judgt_bdry_of_conclusion R)).
       apply Hyp_Judgt_Instance_from_bdry_plus_head.
       + exact (pr2 (judgt_bdry_of_conclusion R)).
->>>>>>> 04bc1b57
       + intros H_obj.
         destruct hjf_concl as [ ocl | ecl ]; simpl in *.
         * (* case: R an object rule *)
@@ -530,19 +413,8 @@
           destruct e_cl. (* TODO: can we simplify here with [symb_raw']? *)
           refine (symb_raw (inl S_R : Metavariable_Extension _ _) _).
           change (arity (inl S_R : Metavariable_Extension _ _))
-            with (arity S_R). 
+            with (arity S_R).
           set (aR := arity S_R) in *. destruct (e_a^); clear e_a.
-<<<<<<< HEAD
-          intros [P | i].
-          -- cbn in P.
-            refine (symb_raw (inr P : Metavariable_Extension _ _) _).
-            intros i.
-            apply raw_variable.
-            apply (coproduct_inj1 shape_is_sum).
-            exact (coproduct_inj2 shape_is_sum i).
-          -- apply raw_variable.
-            exact (coproduct_inj1 shape_is_sum i).
-=======
           intros p.
           cbn in p.
           refine (symb_raw (inr p : Metavariable_Extension _ _) _).
@@ -550,7 +422,6 @@
           apply var_raw.
           apply (coproduct_inj1 shape_is_sum).
           exact (coproduct_inj2 shape_is_sum i).
->>>>>>> 04bc1b57
         * (* case: R an equality rule *)
           destruct H_obj. (* ruled out by assumption *)
   Defined.
